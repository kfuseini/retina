// Copyright (C) 2021 Scott Lamb <slamb@slamb.org>
// SPDX-License-Identifier: MIT OR Apache-2.0

//! RTP and RTCP handling; see [RFC 3550](https://datatracker.ietf.org/doc/html/rfc3550).

use bytes::Bytes;
use log::{debug, warn};

use crate::client::PacketItem;
use crate::rtcp::ReceivedCompoundPacket;
use crate::rtp::{RawPacket, ReceivedPacket};
use crate::{
    ConnectionContext, Error, ErrorInt, PacketContext, PacketContextInner, StreamContext,
    StreamContextInner,
};

use super::{SessionOptions, Timeline, UnknownRtcpSsrcPolicy};

/// Describes how Retina formed its initial expectation for the stream's `ssrc` or `seq`.
#[derive(Copy, Clone, Debug)]
enum InitialExpectation {
    PlayResponseHeader,
    RtpPacket,
    RtcpPacket,
}

#[derive(Copy, Clone)]
struct Ssrc {
    init: InitialExpectation,
    ssrc: u32,
}

impl std::fmt::Debug for Ssrc {
    fn fmt(&self, f: &mut std::fmt::Formatter<'_>) -> Result<(), std::fmt::Error> {
        f.debug_struct("Ssrc")
            .field("init", &self.init)
            .field("ssrc", &format_args!("0x{:08x}", self.ssrc))
            .finish()
    }
}

#[derive(Copy, Clone, Debug)]
struct Seq {
    init: InitialExpectation,
    next: u16,
}

/// RTP/RTCP demarshaller which ensures packets have the correct SSRC and
/// monotonically increasing SEQ. Unstable; exposed for benchmark.
///
/// When using UDP, skips and logs out-of-order packets. When using TCP,
/// fails on them.
///
/// This reports packet loss (via [ReceivedPacket::loss]) but doesn't prohibit it
/// of more than `i16::MAX` which would be indistinguishable from non-monotonic sequence numbers.
/// Servers sometimes drop packets internally even when sending data via TCP.
///
/// At least [one camera](https://github.com/scottlamb/moonfire-nvr/wiki/Cameras:-Reolink#reolink-rlc-410-hardware-version-ipc_3816m)
/// sometimes sends data from old RTSP sessions over new ones. This seems like a
/// serious bug, and currently `InorderRtpParser` will error in this case,
/// although it'd be possible to discard the incorrect SSRC instead.
///
/// [RFC 3550 section 8.2](https://tools.ietf.org/html/rfc3550#section-8.2) says that SSRC
/// can change mid-session with a RTCP BYE message. This currently isn't handled. I'm
/// not sure it will ever come up with IP cameras.
#[doc(hidden)] // pub only for the benchmarks; not a stable API.
#[derive(Debug)]
pub struct InorderParser {
    ssrc: Option<Ssrc>,
    seq: Option<Seq>,

    /// Total RTP packets seen in this stream.
    seen_rtp_packets: u64,

    /// Total RTCP packets seen in this stream.
    seen_rtcp_packets: u64,

    unknown_rtcp_session: UnknownRtcpSsrcPolicy,
    seen_unknown_rtcp_session: bool,
}

fn note_stale_live555_data_if_tcp(
    tool: Option<&super::Tool>,
    session_options: &SessionOptions,
    conn_ctx: &crate::ConnectionContext,
    stream_ctx: &StreamContext,
    pkt_ctx: &PacketContext,
) {
    if let (
        StreamContext(StreamContextInner::Tcp(stream_ctx)),
        PacketContext(PacketContextInner::Tcp { msg_ctx }),
    ) = (stream_ctx, pkt_ctx)
    {
        super::note_stale_live555_data(
            tool,
            session_options,
            conn_ctx,
            stream_ctx.rtp_channel_id,
            msg_ctx,
        );
    }
}

impl InorderParser {
    pub fn new(
        ssrc: Option<u32>,
        next_seq: Option<u16>,
        unknown_rtcp_session: UnknownRtcpSsrcPolicy,
    ) -> Self {
        Self {
            ssrc: ssrc.map(|ssrc| Ssrc {
                init: InitialExpectation::PlayResponseHeader,
                ssrc,
            }),
            seq: next_seq.map(|next| Seq {
                init: InitialExpectation::PlayResponseHeader,
                next,
            }),
            seen_rtp_packets: 0,
            seen_rtcp_packets: 0,
            unknown_rtcp_session,
            seen_unknown_rtcp_session: false,
        }
    }

    #[allow(clippy::too_many_arguments)]
    pub fn rtp(
        &mut self,
        session_options: &SessionOptions,
        stream_ctx: &StreamContext,
        tool: Option<&super::Tool>,
        conn_ctx: &ConnectionContext,
        pkt_ctx: &PacketContext,
        timeline: &mut Timeline,
        stream_id: usize,
        data: Bytes,
    ) -> Result<Option<PacketItem>, Error> {
        let (raw, payload_range) = RawPacket::new(data).map_err(|e| {
            wrap!(ErrorInt::PacketError {
                conn_ctx: *conn_ctx,
                stream_ctx: stream_ctx.to_owned(),
                pkt_ctx: *pkt_ctx,
                stream_id,
                description: format!(
                    "corrupt RTP header while expecting seq={:?}: {:?}\n{:#?}",
                    &self.seq,
                    e.reason,
                    crate::hex::LimitedHex::new(&e.data[..], 64),
                ),
            })
        })?;

        // Skip pt=50 packets, sent by at least Geovision cameras. I'm not sure
        // what purpose these serve, but they have the same sequence number as
        // the packet immediately before. In TCP streams, this can cause an
        // "Out-of-order packet or large loss" error. In UDP streams, if these
        // are delivered out of order, they will cause the more important other
        // packet with the same sequence number to be skipped.
        if raw.payload_type() == 50 {
            debug!("skipping pkt with invalid payload type 50");
            return Ok(None);
        }

        let sequence_number = raw.sequence_number();
        let ssrc = raw.ssrc();
<<<<<<< HEAD
        let loss = sequence_number.wrapping_sub(self.next_seq.unwrap_or(sequence_number));
        if matches!(self.ssrc, Some(s) if s != ssrc) {
            if matches!(stream_ctx.0, StreamContextInner::Udp(_)) {
                super::note_stale_live555_data(tool, session_options);
            }
            if self.seen_packets > 0 {
                if false {
                    bail!(ErrorInt::RtpPacketError {
                        conn_ctx: *conn_ctx,
                        pkt_ctx: *pkt_ctx,
                        stream_ctx: stream_ctx.to_owned(),
                        stream_id,
                        ssrc,
                        sequence_number,
                        description: format!(
                            "Wrong ssrc after {} packets; expecting ssrc={:08x?} seq={:04x?} \
                             (initial ssrc: {:?})",
                            self.seen_packets, self.ssrc, self.next_seq, self.initial_ssrc,
                        ),
                    });
                } else {
                    log::info!(
                        "Skipping invalid rtp packet: Wrong ssrc after {} packets; expecting ssrc={:08x?} seq={:04x?} \
                             (initial ssrc: {:?})",
                            self.seen_packets, self.ssrc, self.next_seq, self.initial_ssrc,
                    );
                    return Ok(None);
                }
            }
=======
        let loss =
            sequence_number.wrapping_sub(self.seq.map(|s| s.next).unwrap_or(sequence_number));
        if matches!(self.ssrc, Some(s) if s.ssrc != ssrc) {
            note_stale_live555_data_if_tcp(tool, session_options, conn_ctx, stream_ctx, pkt_ctx);
            bail!(ErrorInt::RtpPacketError {
                conn_ctx: *conn_ctx,
                pkt_ctx: *pkt_ctx,
                stream_ctx: stream_ctx.to_owned(),
                stream_id,
                ssrc,
                sequence_number,
                description: format!(
                    "wrong ssrc after {} RTP pkts + {} RTCP pkts; expecting ssrc={:?} seq={:?}",
                    self.seen_rtp_packets, self.seen_rtcp_packets, self.ssrc, self.seq,
                ),
            });
        } else if self.ssrc.is_none() {
            self.ssrc = Some(Ssrc {
                init: InitialExpectation::RtpPacket,
                ssrc,
            });
>>>>>>> 825683f6
        }
        if loss > 0x80_00 {
            if matches!(stream_ctx.0, StreamContextInner::Tcp { .. }) {
                bail!(ErrorInt::RtpPacketError {
                    conn_ctx: *conn_ctx,
                    pkt_ctx: *pkt_ctx,
                    stream_ctx: stream_ctx.to_owned(),
                    stream_id,
                    ssrc,
                    sequence_number,
                    description: format!(
                        "Out-of-order packet or large loss; expecting ssrc={:08x?} seq={:?}",
                        self.ssrc, self.seq
                    ),
                });
            } else {
                log::info!(
                    "Skipping out-of-order seq={} when expecting ssrc={:08x?} seq={:?}",
                    sequence_number,
                    self.ssrc,
                    self.seq,
                );
                return Ok(None);
            }
        }
        let timestamp = match timeline.advance_to(raw.timestamp()) {
            Ok(ts) => ts,
            Err(description) if false => bail!(ErrorInt::RtpPacketError {
                conn_ctx: *conn_ctx,
                pkt_ctx: *pkt_ctx,
                stream_ctx: stream_ctx.to_owned(),
                stream_id,
                ssrc,
                sequence_number,
                description,
            }),
            Err(description) if true => {
                log::info!(
                    "Failed to advance timestamp: {}", description,
                );
                return Ok(None);
            },
            _ => unreachable!()
        };
        self.seq = Some(Seq {
            init: self
                .seq
                .map(|s| s.init)
                .unwrap_or(InitialExpectation::RtpPacket),
            next: sequence_number.wrapping_add(1),
        });
        self.seen_rtp_packets += 1;
        Ok(Some(PacketItem::Rtp(ReceivedPacket {
            ctx: *pkt_ctx,
            stream_id,
            timestamp,
            raw,
            payload_range,
            loss,
        })))
    }

    #[allow(clippy::too_many_arguments)]
    pub fn rtcp(
        &mut self,
        session_options: &SessionOptions,
        stream_ctx: &StreamContext,
        tool: Option<&super::Tool>,
        conn_ctx: &ConnectionContext,
        pkt_ctx: &PacketContext,
        timeline: &mut Timeline,
        stream_id: usize,
        data: Bytes,
    ) -> Result<Option<PacketItem>, String> {
        let first_pkt = crate::rtcp::ReceivedCompoundPacket::validate(&data[..])?;
        let mut rtp_timestamp = None;
        if let Ok(Some(sr)) = first_pkt.as_sender_report() {
            rtp_timestamp = Some(timeline.place(sr.rtp_timestamp()).map_err(
                |mut description| {
                    description.push_str(" in RTCP SR");
                    description
                },
            )?);

            let ssrc = sr.ssrc();
            if matches!(self.ssrc, Some(s) if s.ssrc != ssrc) {
                match self.unknown_rtcp_session {
                    UnknownRtcpSsrcPolicy::AbortSession => {
                        note_stale_live555_data_if_tcp(
                            tool,
                            session_options,
                            conn_ctx,
                            stream_ctx,
                            pkt_ctx,
                        );
                        return Err(format!(
                            "Expected ssrc={:08x?}, got RTCP SR ssrc={:08x}",
                            self.ssrc, ssrc
                        ));
                    }
                    UnknownRtcpSsrcPolicy::Default | UnknownRtcpSsrcPolicy::DropPackets => {
                        if !self.seen_unknown_rtcp_session {
                            warn!(
                                "saw unknown rtcp ssrc {ssrc}; rtp session has ssrc {s:?}",
                                s = self.ssrc
                            );
                            self.seen_unknown_rtcp_session = true;
                        }
                        return Ok(None);
                    }
                    UnknownRtcpSsrcPolicy::ProcessPackets => {}
                }
            } else if self.ssrc.is_none()
                && !matches!(
                    self.unknown_rtcp_session,
                    UnknownRtcpSsrcPolicy::ProcessPackets
                )
            {
                self.ssrc = Some(Ssrc {
                    init: InitialExpectation::RtcpPacket,
                    ssrc,
                });
            }
        }
        self.seen_rtcp_packets += 1;
        Ok(Some(PacketItem::Rtcp(ReceivedCompoundPacket {
            ctx: *pkt_ctx,
            stream_id,
            rtp_timestamp,
            raw: data,
        })))
    }
}

#[cfg(test)]
mod tests {
    use std::net::{IpAddr, Ipv4Addr};

    use crate::client::UdpStreamContext;

    use super::*;

    /// Checks dropping and logging Geovision's extra payload type 50 packets.
    /// On a GV-EBD4701 running V1.02_2021_04_08, these seem to appear after
    /// every IDR frame, with the same sequence number as the final packet in
    /// that frame.
    #[test]
    fn geovision_pt50_packet() {
        let mut timeline = Timeline::new(None, 90_000, None).unwrap();
        let mut parser = InorderParser::new(Some(0xd25614e), None, UnknownRtcpSsrcPolicy::Default);
        let stream_ctx = StreamContext::dummy();

        // Normal packet.
        let (pkt, _payload_range) = crate::rtp::RawPacketBuilder {
            sequence_number: 0x1234,
            timestamp: 141000,
            payload_type: 105,
            ssrc: 0xd25614e,
            mark: true,
        }
        .build(*b"foo")
        .unwrap();
        match parser.rtp(
            &SessionOptions::default(),
            &stream_ctx,
            None,
            &ConnectionContext::dummy(),
            &PacketContext::dummy(),
            &mut timeline,
            0,
            pkt.0,
        ) {
            Ok(Some(PacketItem::Rtp(_))) => {}
            o => panic!("unexpected packet 1 result: {o:#?}"),
        }

        // Mystery pt=50 packet with same sequence number.
        let (pkt, _payload_range) = crate::rtp::RawPacketBuilder {
            sequence_number: 0x1234,
            timestamp: 141000,
            payload_type: 50,
            ssrc: 0xd25614e,
            mark: true,
        }
        .build(*b"bar")
        .unwrap();
        match parser.rtp(
            &SessionOptions::default(),
            &stream_ctx,
            None,
            &ConnectionContext::dummy(),
            &PacketContext::dummy(),
            &mut timeline,
            0,
            pkt.0,
        ) {
            Ok(None) => {}
            o => panic!("unexpected packet 2 result: {o:#?}"),
        }
    }

    #[test]
    fn out_of_order() {
        let mut timeline = Timeline::new(None, 90_000, None).unwrap();
        let mut parser = InorderParser::new(Some(0xd25614e), None, UnknownRtcpSsrcPolicy::Default);
        let stream_ctx = StreamContext(StreamContextInner::Udp(UdpStreamContext {
            local_ip: IpAddr::V4(Ipv4Addr::UNSPECIFIED),
            peer_ip: IpAddr::V4(Ipv4Addr::UNSPECIFIED),
            local_rtp_port: 0,
            peer_rtp_port: 0,
        }));
        let session_options = SessionOptions::default();
        let (pkt, _payload_range) = crate::rtp::RawPacketBuilder {
            sequence_number: 2,
            timestamp: 2,
            payload_type: 96,
            ssrc: 0xd25614e,
            mark: true,
        }
        .build(*b"pkt 2")
        .unwrap();
        match parser.rtp(
            &session_options,
            &stream_ctx,
            None,
            &ConnectionContext::dummy(),
            &PacketContext::dummy(),
            &mut timeline,
            0,
            pkt.0,
        ) {
            Ok(Some(PacketItem::Rtp(p))) => {
                assert_eq!(p.timestamp().elapsed(), 0);
            }
            o => panic!("unexpected packet 2 result: {o:#?}"),
        }

        let (pkt, _payload_range) = crate::rtp::RawPacketBuilder {
            sequence_number: 1,
            timestamp: 1,
            payload_type: 96,
            ssrc: 0xd25614e,
            mark: true,
        }
        .build(*b"pkt 1")
        .unwrap();
        match parser.rtp(
            &session_options,
            &stream_ctx,
            None,
            &ConnectionContext::dummy(),
            &PacketContext::dummy(),
            &mut timeline,
            0,
            pkt.0,
        ) {
            Ok(None) => {}
            o => panic!("unexpected packet 1 result: {o:#?}"),
        }

        let (pkt, _payload_range) = crate::rtp::RawPacketBuilder {
            sequence_number: 3,
            timestamp: 3,
            payload_type: 96,
            ssrc: 0xd25614e,
            mark: true,
        }
        .build(*b"pkt 3")
        .unwrap();
        match parser.rtp(
            &session_options,
            &stream_ctx,
            None,
            &ConnectionContext::dummy(),
            &PacketContext::dummy(),
            &mut timeline,
            0,
            pkt.0,
        ) {
            Ok(Some(PacketItem::Rtp(p))) => {
                // The missing timestamp shouldn't have adjusted time.
                assert_eq!(p.timestamp().elapsed(), 1);
            }
            o => panic!("unexpected packet 2 result: {o:#?}"),
        }
    }
}<|MERGE_RESOLUTION|>--- conflicted
+++ resolved
@@ -163,37 +163,6 @@
 
         let sequence_number = raw.sequence_number();
         let ssrc = raw.ssrc();
-<<<<<<< HEAD
-        let loss = sequence_number.wrapping_sub(self.next_seq.unwrap_or(sequence_number));
-        if matches!(self.ssrc, Some(s) if s != ssrc) {
-            if matches!(stream_ctx.0, StreamContextInner::Udp(_)) {
-                super::note_stale_live555_data(tool, session_options);
-            }
-            if self.seen_packets > 0 {
-                if false {
-                    bail!(ErrorInt::RtpPacketError {
-                        conn_ctx: *conn_ctx,
-                        pkt_ctx: *pkt_ctx,
-                        stream_ctx: stream_ctx.to_owned(),
-                        stream_id,
-                        ssrc,
-                        sequence_number,
-                        description: format!(
-                            "Wrong ssrc after {} packets; expecting ssrc={:08x?} seq={:04x?} \
-                             (initial ssrc: {:?})",
-                            self.seen_packets, self.ssrc, self.next_seq, self.initial_ssrc,
-                        ),
-                    });
-                } else {
-                    log::info!(
-                        "Skipping invalid rtp packet: Wrong ssrc after {} packets; expecting ssrc={:08x?} seq={:04x?} \
-                             (initial ssrc: {:?})",
-                            self.seen_packets, self.ssrc, self.next_seq, self.initial_ssrc,
-                    );
-                    return Ok(None);
-                }
-            }
-=======
         let loss =
             sequence_number.wrapping_sub(self.seq.map(|s| s.next).unwrap_or(sequence_number));
         if matches!(self.ssrc, Some(s) if s.ssrc != ssrc) {
@@ -215,7 +184,6 @@
                 init: InitialExpectation::RtpPacket,
                 ssrc,
             });
->>>>>>> 825683f6
         }
         if loss > 0x80_00 {
             if matches!(stream_ctx.0, StreamContextInner::Tcp { .. }) {
@@ -243,7 +211,7 @@
         }
         let timestamp = match timeline.advance_to(raw.timestamp()) {
             Ok(ts) => ts,
-            Err(description) if false => bail!(ErrorInt::RtpPacketError {
+            Err(description) => bail!(ErrorInt::RtpPacketError {
                 conn_ctx: *conn_ctx,
                 pkt_ctx: *pkt_ctx,
                 stream_ctx: stream_ctx.to_owned(),
@@ -252,13 +220,6 @@
                 sequence_number,
                 description,
             }),
-            Err(description) if true => {
-                log::info!(
-                    "Failed to advance timestamp: {}", description,
-                );
-                return Ok(None);
-            },
-            _ => unreachable!()
         };
         self.seq = Some(Seq {
             init: self
